--- conflicted
+++ resolved
@@ -492,10 +492,6 @@
                     },
                     {
                         'type': 'products_services',
-<<<<<<< HEAD
-                        'title': 'Products & Services',
-                        'url': reverse('django_ledger:item-list', kwargs={'entity_slug': ENTITY_SLUG})
-=======
                         'title': 'My Products & Services',
                         'url': reverse('django_ledger:product-list', kwargs={'entity_slug': ENTITY_SLUG})
                     },
@@ -503,7 +499,6 @@
                         'type': 'expenses',
                         'title': 'Things I Pay For',
                         'url': reverse('django_ledger:expense-list', kwargs={'entity_slug': ENTITY_SLUG})
->>>>>>> b0fdceec
                     },
                     {
                         'type': 'link',
