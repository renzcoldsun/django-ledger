"""
Django Ledger created by Miguel Sanda <msanda@arrobalytics.com>.
Copyright© EDMA Group Inc licensed under the GPLv3 Agreement.

Contributions to this module:
    * Miguel Sanda <msanda@arrobalytics.com>
    * Pranav P Tulshyan <ptulshyan77@gmail.com>

This module implements the BillModel, which represents an Invoice received from a Supplier/Vendor, on which
the Vendor states the amount owed by the recipient for the purposes of supplying goods and/or services.
In addition to tracking the bill amount, it tracks the paid and due amount.

Examples
________
>>> user_model = request.user  # django UserModel
>>> entity_slug = kwargs['entity_slug'] # may come from view kwargs
>>> bill_model = BillModel()
>>> ledger_model, bill_model = bill_model.configure(entity_slug=entity_slug, user_model=user_model)
>>> bill_model.save()
"""

from datetime import date, datetime
from decimal import Decimal
from typing import Union, Optional, Tuple, Dict, List
from uuid import uuid4

from django.contrib.auth import get_user_model
from django.core.exceptions import ValidationError, ObjectDoesNotExist
from django.db import models, transaction, IntegrityError
from django.db.models import Q, Sum, F, Count
from django.db.models.signals import pre_save
from django.shortcuts import get_object_or_404
from django.urls import reverse
from django.utils.timezone import localdate, localtime
from django.utils.translation import gettext_lazy as _

from django_ledger.io import ASSET_CA_CASH, ASSET_CA_PREPAID, LIABILITY_CL_ACC_PAYABLE
from django_ledger.models.entity import EntityModel
from django_ledger.models.items import ItemTransactionModelQuerySet, ItemTransactionModel, ItemModel, ItemModelQuerySet
from django_ledger.models.mixins import (CreateUpdateMixIn, AccrualMixIn, MarkdownNotesMixIn,
                                         PaymentTermsMixIn, ItemizeMixIn)
from django_ledger.models.utils import lazy_loader
from django_ledger.settings import (DJANGO_LEDGER_DOCUMENT_NUMBER_PADDING, DJANGO_LEDGER_BILL_NUMBER_PREFIX)

UserModel = get_user_model()


class BillModelValidationError(ValidationError):
    pass


class BillModelQuerySet(models.QuerySet):
    """
    A custom defined QuerySet for the BillModel. This implements multiple methods or queries needed to get a filtered
    QuerySet based on the BillModel status. For example, we might want to have list of bills which are paid, unpaid,
    due ,overdue, approved or in draft stage. All these separate functions will assist in making such queries and
    building customized reports.
    """

    def draft(self):
        """
        Default status of any bill that is created.
        Draft bills do not impact the Ledger.

        Returns
        -------
        BillModelQuerySet
            Returns a QuerySet of draft bills only.
        """
        return self.filter(bill_status__exact=BillModel.BILL_STATUS_DRAFT)

    def in_review(self):
        """
        In review bills are those that need additional review or approvals before being approved.
        In review bills do not impact the Ledger.

        Returns
        -------
        BillModelQuerySet
            Returns a QuerySet of bills in review only.
        """
        return self.filter(bill_status__exact=BillModel.BILL_STATUS_REVIEW)

    def approved(self):
        """
        Approved bills are those that have been reviewed and are expected to be paid before the due date.

        Returns
        -------
        BillModelQuerySet
            Returns a QuerySet of approved bills only.
        """
        return self.filter(bill_status__exact=BillModel.BILL_STATUS_APPROVED)

    def paid(self):
        """
        Paid bills are those that have received 100% of the amount due.

        Returns
        -------
        BillModelQuerySet
            Returns a QuerySet of paid bills only.
        """
        return self.filter(bill_status__exact=BillModel.BILL_STATUS_PAID)

    def void(self):
        """
        Void bills are those that where rolled back after being approved.
        Void bills rollback all transactions by creating a new set of transactions posted on the date_void.

        Returns
        -------
        BillModelQuerySet
            Returns a QuerySet of void bills only.
        """
        return self.filter(bill_status__exact=BillModel.BILL_STATUS_VOID)

    def canceled(self):
        """
        Canceled bills are those that are discarded during the draft or in review status.
        These bills never had an impact on the books.

        Returns
        -------
        BillModelQuerySet
            Returns a QuerySet of canceled bills only.
        """
        return self.filter(bill_status__exact=BillModel.BILL_STATUS_CANCELED)

    def active(self):
        """
        Active bills are those that are approved or paid, which have
        impacted or have the potential to impact the Entity's Ledgers.

        Returns
        -------
        BillModelQuerySet
            Returns a QuerySet of active bills only.
        """
        return self.filter(
            Q(bill_status__exact=BillModel.BILL_STATUS_APPROVED) |
            Q(bill_status__exact=BillModel.BILL_STATUS_PAID)
        )

    def overdue(self):
        """
        Overdue bills are those which due date is in the past.

        Returns
        -------
        BillModelQuerySet
            Returns a QuerySet of overdue bills only.
        """
        return self.filter(date_due__lt=localdate())

    def unpaid(self):
        """
        Unpaid bills are those that are approved but have not received 100% of the amount due.
        Equivalent to approved().

        Returns
        -------
        BillModelQuerySet
            Returns a QuerySet of paid bills only.
        """
        return self.filter(bill_status__exact=BillModel.BILL_STATUS_APPROVED)


class BillModelManager(models.Manager):
    """
    A custom defined BillModelManager that will act as an interface to handling the initial DB queries
    to the BillModel. The default "get_queryset" has been overridden to refer the custom defined
    "BillModelQuerySet".
    """

    def for_user(self, user_model) -> BillModelQuerySet:
        """
        Fetches a QuerySet of BillModels that the UserModel as access to.
        May include BillModels from multiple Entities.

        The user has access to bills if:
            1. Is listed as Manager of Entity.
            2. Is the Admin of the Entity.

        Parameters
        __________
        user_model
            Logged in and authenticated django UserModel instance.

        Examples
        ________
            >>> request_user = request.user
            >>> bill_model_qs = BillModel.objects.for_user(user_model=request_user)

        Returns
        _______
        BillModelQuerySet
            Returns a BillModelQuerySet with applied filters.
        """
        qs = self.get_queryset()
        return qs.filter(
            Q(ledger__entity__admin=user_model) |
            Q(ledger__entity__managers__in=[user_model])
        )

    def for_entity(self, entity_slug, user_model) -> BillModelQuerySet:
        """
        Fetches a QuerySet of BillModels associated with a specific EntityModel & UserModel.
        May pass an instance of EntityModel or a String representing the EntityModel slug.

        Parameters
        __________
        entity_slug: str or EntityModel
            The entity slug or EntityModel used for filtering the QuerySet.
        user_model
            Logged in and authenticated django UserModel instance.

        Examples
        ________
            >>> request_user = request.user
            >>> slug = kwargs['entity_slug'] # may come from request kwargs
            >>> bill_model_qs = BillModel.objects.for_entity(user_model=request_user, entity_slug=slug)

        Returns
        _______
        BillModelQuerySet
            Returns a BillModelQuerySet with applied filters.
        """
        qs = self.get_queryset()
        if isinstance(entity_slug, EntityModel):
            return qs.filter(
                Q(ledger__entity=entity_slug) & (
                        Q(ledger__entity__admin=user_model) |
                        Q(ledger__entity__managers__in=[user_model])
                )
            )
        elif isinstance(entity_slug, str):
            return qs.filter(
                Q(ledger__entity__slug__exact=entity_slug) & (
                        Q(ledger__entity__admin=user_model) |
                        Q(ledger__entity__managers__in=[user_model])
                )
            )


class BillModelAbstract(AccrualMixIn,
                        ItemizeMixIn,
                        PaymentTermsMixIn,
                        MarkdownNotesMixIn,
                        CreateUpdateMixIn):
    """
    This is the main abstract class which the BillModel database will inherit from.
    The BillModel inherits functionality from the following MixIns:

        1. :func:`LedgerWrapperMixIn <django_ledger.models.mixins.LedgerWrapperMixIn>`
        2. :func:`PaymentTermsMixIn <django_ledger.models.mixins.PaymentTermsMixIn>`
        3. :func:`MarkdownNotesMixIn <django_ledger.models.mixins.MarkdownNotesMixIn>`
        4. :func:`CreateUpdateMixIn <django_ledger.models.mixins.CreateUpdateMixIn>`

    Attributes
    ----------
    uuid : UUID
        This is a unique primary key generated for the table. The default value of this field is uuid4().

    bill_number: str
        Auto assigned number at creation by generate_bill_number() function.
        Prefix be customized with DJANGO_LEDGER_BILL_NUMBER_PREFIX setting.
        Includes a reference to the Fiscal Year and a sequence number. Max Length is 20.

    bill_status: str
        Current status of the BillModel. Must be one of the choices as mentioned under "BILL_STATUS".
        By default , the status will be "Draft". Options are: Draft, In Review, Approved, Paid, Void or Canceled.

    xref: str
        This is the filed for capturing of any External reference number like the PO number of the buyer.
        Any other reference number like the Vendor code in buyer books may also be captured.

    vendor: :obj:`VendorModel`
        This is the foreign key reference to the VendorModel from whom the purchase has been made.

    additional_info: dict
        Any additional metadata about the BillModel may be stored here as a dictionary object.
        The data is serialized and stored as a JSON document in the Database.

    bill_items:
        A foreign key reference to the list of ItemTransactionModel that make the bill amount.

    ce_model: EstimateModel
        A foreign key to the BillModel associated EstimateModel for overall Job/Contract tracking.

    date_draft: date
        The draft date represents the date when the BillModel was first created. Defaults to
        :func:`localdate <django.utils.timezone.localdate>`.

    date_in_review: date
        The in review date represents the date when the BillModel was marked as In Review status.
        Will be null if BillModel is canceled during draft status. Defaults to
        :func:`localdate <django.utils.timezone.localdate>`.

    date_approved: date
        The approved date represents the date when the BillModel was approved. Will be null if BillModel is canceled.
        Defaults to :func:`localdate <django.utils.timezone.localdate>`.

    date_paid: date
        The paid date represents the date when the BillModel was paid and amount_due equals amount_paid.
        Will be null if BillModel is canceled. Defaults to
        :func:`localdate <django.utils.timezone.localdate>`.

    date_void: date
        The void date represents the date when the BillModel was void, if applicable.
        Will be null unless BillModel is void. Defaults to :func:`localdate <django.utils.timezone.localdate>`.

    date_canceled: date
        The canceled date represents the date when the BillModel was canceled, if applicable.
        Will be null unless BillModel is canceled. Defaults to :func:`localdate <django.utils.timezone.localdate>`.
    """
    REL_NAME_PREFIX = 'bill'
    IS_DEBIT_BALANCE = False
    ALLOW_MIGRATE = True

    BILL_STATUS_DRAFT = 'draft'
    BILL_STATUS_REVIEW = 'in_review'
    BILL_STATUS_APPROVED = 'approved'
    BILL_STATUS_PAID = 'paid'
    BILL_STATUS_VOID = 'void'
    BILL_STATUS_CANCELED = 'canceled'

    BILL_STATUS = [
        (BILL_STATUS_DRAFT, _('Draft')),
        (BILL_STATUS_REVIEW, _('In Review')),
        (BILL_STATUS_APPROVED, _('Approved')),
        (BILL_STATUS_PAID, _('Paid')),
        (BILL_STATUS_CANCELED, _('Canceled')),
        (BILL_STATUS_VOID, _('Void'))
    ]
    """
    The different bill status options and their representation in the Database.
    """

    # todo: implement Void Bill (& Invoice)....
    uuid = models.UUIDField(default=uuid4, editable=False, primary_key=True)
    bill_number = models.SlugField(max_length=20, verbose_name=_('Bill Number'), editable=False)
    bill_status = models.CharField(max_length=10,
                                   choices=BILL_STATUS,
                                   default=BILL_STATUS[0][0],
                                   verbose_name=_('Bill Status'))
    xref = models.SlugField(null=True, blank=True, verbose_name=_('External Reference Number'))
    vendor = models.ForeignKey('django_ledger.VendorModel',
                               on_delete=models.CASCADE,
                               verbose_name=_('Vendor'))
    additional_info = models.JSONField(blank=True,
                                       null=True,
                                       default=dict,
                                       verbose_name=_('Bill Additional Info'))
    bill_items = models.ManyToManyField('django_ledger.ItemModel',
                                        through='django_ledger.ItemTransactionModel',
                                        through_fields=('bill_model', 'item_model'),
                                        verbose_name=_('Bill Items'))

    ce_model = models.ForeignKey('django_ledger.EstimateModel',
                                 on_delete=models.RESTRICT,
                                 null=True,
                                 blank=True,
                                 verbose_name=_('Associated Customer Job/Estimate'))

    date_draft = models.DateField(null=True, blank=True, verbose_name=_('Draft Date'))
    date_in_review = models.DateField(null=True, blank=True, verbose_name=_('In Review Date'))
    date_approved = models.DateField(null=True, blank=True, verbose_name=_('Approved Date'))
    date_paid = models.DateField(null=True, blank=True, verbose_name=_('Paid Date'))
    date_void = models.DateField(null=True, blank=True, verbose_name=_('Void Date'))
    date_canceled = models.DateField(null=True, blank=True, verbose_name=_('Canceled Date'))

    objects = BillModelManager.from_queryset(queryset_class=BillModelQuerySet)()

    class Meta:
        abstract = True
        ordering = ['-updated']
        verbose_name = _('Bill')
        verbose_name_plural = _('Bills')
        indexes = [
            models.Index(fields=['bill_status']),
            models.Index(fields=['terms']),

            models.Index(fields=['cash_account']),
            models.Index(fields=['prepaid_account']),
            models.Index(fields=['unearned_account']),

            models.Index(fields=['date_due']),
            models.Index(fields=['date_draft']),
            models.Index(fields=['date_in_review']),
            models.Index(fields=['date_approved']),
            models.Index(fields=['date_paid']),
            models.Index(fields=['date_canceled']),
            models.Index(fields=['date_void']),

            models.Index(fields=['vendor']),
            models.Index(fields=['bill_number']),
        ]

    def __str__(self):
        return f'Bill: {self.bill_number}'

    def is_configured(self) -> bool:
        return all([
            super().is_configured(),
            self.bill_status
        ])

    # Configuration...
    def configure(self,
                  entity_slug: Union[str, EntityModel],
                  user_model: Optional[UserModel] = None,
                  date_draft: Optional[date] = None,
                  ledger_posted: bool = False,
                  ledger_name: str = None,
                  commit: bool = False,
                  commit_ledger: bool = False):
        """
        A configuration hook which executes all initial BillModel setup on to the LedgerModel and all initial
        values of the BillModel. Can only call this method once in the lifetime of a BillModel.

        Parameters
        ----------

        date_draft: date
            Optional date to use as Draft Date. Defaults to localdate() if None.
        entity_slug: str or EntityModel
            The entity slug or EntityModel to associate the Bill with.
        user_model: UserModel
            The UserModel making the request to check for QuerySet permissions.
        ledger_posted: bool
            An option to mark the BillModel Ledger as posted at the time of configuration. Defaults to False.
        ledger_name: str
            Optional additional InvoiceModel ledger name or description.
        commit: bool
            Saves the current BillModel after being configured.
        commit_ledger: bool
            Saves the BillModel's LedgerModel while being configured.

        Returns
        -------
        A tuple of LedgerModel, BillModel
        """

        # todo: add raise_exception flag, check if this is consistent...

        if not self.is_configured():
            if isinstance(entity_slug, str):
                if not user_model:
                    raise BillModelValidationError(_('Must pass user_model when using entity_slug.'))
                entity_qs = EntityModel.objects.for_user(user_model=user_model)
                entity_model: EntityModel = get_object_or_404(entity_qs, slug__exact=entity_slug)
            elif isinstance(entity_slug, EntityModel):
                entity_model = entity_slug
            else:
                raise BillModelValidationError('entity_slug must be an instance of str or EntityModel')

            if entity_model.is_accrual_method():
                self.accrue = True
                self.progress = Decimal.from_float(1.00)
            else:
                self.accrue = False

            self.bill_status = self.BILL_STATUS_DRAFT
            self.date_draft = localdate() if not date_draft else date_draft

            LedgerModel = lazy_loader.get_ledger_model()
            ledger_model: LedgerModel = LedgerModel(entity=entity_model, posted=ledger_posted)
            ledger_name = f'Bill {self.uuid}' if not ledger_name else ledger_name
            ledger_model.name = ledger_name
            ledger_model.configure_for_wrapper_model(model_instance=self)
            ledger_model.clean()
            ledger_model.clean_fields()
            self.ledger = ledger_model

            if commit_ledger:
                self.ledger.save()

            if self.can_generate_bill_number():
                self.generate_bill_number(commit=commit)

            self.clean()
            self.clean_fields()

            if commit:
                self.save()

        return self.ledger, self

    # ### ItemizeMixIn implementation START...
    def can_migrate_itemtxs(self) -> bool:
        return self.is_draft()

    def migrate_itemtxs(self, itemtxs: Dict, operation: str, commit: bool = False):
        itemtxs_batch = super().migrate_itemtxs(itemtxs=itemtxs, commit=commit, operation=operation)
        self.update_amount_due(itemtxs_qs=itemtxs_batch)
        self.get_state(commit=True)

        if commit:
            self.save(update_fields=['amount_due',
                                     'amount_receivable',
                                     'amount_unearned',
                                     'amount_earned',
                                     'updated'])
        return itemtxs_batch

    def get_item_model_qs(self) -> ItemModelQuerySet:
        return ItemModel.objects.filter(
            entity_id__exact=self.ledger.entity_id
        ).bills()

    def validate_itemtxs_qs(self, queryset: Union[ItemTransactionModelQuerySet, List[ItemTransactionModel]]):
        """
        Validates that the entire ItemTransactionModelQuerySet is bound to the BillModel.

        Parameters
        ----------
        queryset: ItemTransactionModelQuerySet or list of ItemTransactionModel.
            ItemTransactionModelQuerySet to validate.
        """
        valid = all([
            i.bill_model_id == self.uuid for i in queryset
        ])
        if not valid:
            raise BillModelValidationError(f'Invalid queryset. All items must be assigned to Bill {self.uuid}')

    def get_itemtxs_data(self,
                         queryset: Optional[ItemTransactionModelQuerySet] = None,
                         aggregate_on_db: bool = False,
                         lazy_agg: bool = False) -> Tuple[ItemTransactionModelQuerySet, Dict]:
        """
        Fetches the BillModel Items and aggregates the QuerySet.

        Parameters
        ----------
        queryset:
            Optional pre-fetched ItemModelQueryset to use. Avoids additional DB query if provided.
        aggregate_on_db: bool
            If True, performs aggregation of ItemsTransactions in the DB resulting in one additional DB query.
        Returns
        -------
        A tuple: ItemTransactionModelQuerySet, dict
        """
        if not queryset:
            queryset = self.itemtransactionmodel_set.all().select_related(
                'item_model',
                'entity_unit',
                'po_model',
                'bill_model')
        else:
            self.validate_itemtxs_qs(queryset)

        if aggregate_on_db and isinstance(queryset, ItemTransactionModelQuerySet):
            return queryset, queryset.aggregate(
                total_amount__sum=Sum('total_amount'),
                total_items=Count('uuid')
            )
        return queryset, {
            'total_amount__sum': sum(i.total_amount for i in queryset),
            'total_items': len(queryset)
        } if not lazy_agg else None

    # ### ItemizeMixIn implementation END...

    # State..
    def get_migrate_state_desc(self) -> str:
        """
        Description used when migrating transactions into the LedgerModel.

        Returns
        _______
        str
            Description as a string.
        """
        return f'Bill {self.bill_number} account adjustment.'

    def get_migration_data(self,
                           queryset: Optional[ItemTransactionModelQuerySet] = None) -> ItemTransactionModelQuerySet:
        """
        Fetches necessary item transaction data to perform a migration into the LedgerModel.

        Parameters
        ----------
        queryset: ItemTransactionModelQuerySet
            Optional pre-fetched ItemModelTransactionQueryset to use. Avoids additional DB query if provided.
        """

        if not queryset:
            queryset = self.itemtransactionmodel_set.all()
        else:
            self.validate_itemtxs_qs(queryset)

        return queryset.order_by('item_model__expense_account__uuid',
                                 'entity_unit__uuid',
                                 'item_model__expense_account__balance_type').values(
            'item_model__expense_account__uuid',
            'item_model__inventory_account__uuid',
            'item_model__expense_account__balance_type',
            'item_model__inventory_account__balance_type',
            'entity_unit__slug',
            'entity_unit__uuid',
            'total_amount').annotate(
            account_unit_total=Sum('total_amount')
        )

    def update_amount_due(self,
                          itemtxs_qs: Optional[Union[ItemTransactionModelQuerySet, List[ItemTransactionModel]]] = None
                          ) -> ItemTransactionModelQuerySet:
        """
        Updates the BillModel amount due.

        Parameters
        ----------
        itemtxs_qs: ItemTransactionModelQuerySet or list of ItemTransactionModel
            Optional pre-fetched ItemTransactionModelQuerySet. Avoids additional DB if provided.
            Queryset is validated if provided.

        Returns
        -------
        ItemTransactionModelQuerySet
            Newly fetched of previously fetched ItemTransactionModelQuerySet if provided.
        """
        itemtxs_qs, itemtxs_agg = self.get_itemtxs_data(queryset=itemtxs_qs)
        self.amount_due = round(itemtxs_agg['total_amount__sum'], 2)
        return itemtxs_qs

    def is_draft(self) -> bool:
        """
        Checks if the BillModel is in Draft status.

        Returns
        _______
        bool
            True if BillModel is Draft, else False.
        """
        return self.bill_status == self.BILL_STATUS_DRAFT

    def is_review(self) -> bool:
        """
        Checks if the BillModel is In Review status.

        Returns
        _______
        bool
            True if BillModel is in Review, else False.
        """
        return self.bill_status == self.BILL_STATUS_REVIEW

    def is_approved(self) -> bool:
        """
        Checks if the BillModel is in Approved status.

        Returns
        _______
        bool
            True if BillModel is Approved, else False.
        """
        return self.bill_status == self.BILL_STATUS_APPROVED

    def is_paid(self) -> bool:
        """
        Checks if the BillModel is in Paid status.

        Returns
        _______
        bool
            True if BillModel is Paid, else False.
        """
        return self.bill_status == self.BILL_STATUS_PAID

    def is_canceled(self) -> bool:
        """
        Checks if the BillModel is in Canceled status.

        Returns
        _______
        bool
            True if BillModel is Canceled, else False.
        """
        return self.bill_status == self.BILL_STATUS_CANCELED

    def is_active(self):
        """
        Checks if the BillModel has the potential to impact the books and produce financial statements status.

        Returns
        _______
        bool
            True if BillModel is Active, else False.
        """
        return any([
            self.is_paid(),
            self.is_approved(),
            self.is_void()
        ])

    def is_void(self) -> bool:
        """
        Checks if the BillModel is in Void status.

        Returns
        _______
        bool
            True if BillModel is Void, else False.
        """
        return self.bill_status == self.BILL_STATUS_VOID

    def is_past_due(self) -> bool:
        """
        Checks if the BillModel is past due.

        Returns
        -------
        bool
            True if BillModel is past due, else False.
        """
        if self.date_due and self.is_approved():
            return self.date_due < localdate()
        return False

    # Permissions....
    def can_draft(self) -> bool:
        """
        Checks if the BillModel can be marked as Draft.

        Returns
        -------
        bool
            True if BillModel can be marked as draft, else False.
        """
        return self.is_review()

    def can_review(self) -> bool:
        """
        Checks if the BillModel can be marked as In Review.

        Returns
        -------
        bool
            True if BillModel can be marked as in review, else False.
        """
        return all([
            self.is_configured(),
            self.is_draft()
        ])

    def can_approve(self) -> bool:
        """
        Checks if the BillModel can be marked as Approved.

        Returns
        -------
        bool
            True if BillModel can be marked as approved, else False.
        """
        return self.is_review()

    def can_pay(self) -> bool:
        """
        Checks if the BillModel can be marked as Paid.

        Returns
        -------
        bool
            True if BillModel can be marked as paid, else False.
        """
        return self.is_approved()

    # todo: check on invoice
    # todo: check invoice canceled workflow...
    # todo: check invoice card for canceled
    def can_delete(self) -> bool:
        """
        Checks if the BillModel can be deleted.

        Returns
        -------
        bool
            True if BillModel can be deleted, else False.
        """
        return any([
            self.is_review(),
            self.is_draft(),
            not self.ledger.is_locked()
        ])

    def can_void(self) -> bool:
        """
        Checks if the BillModel can be marked as Void status.

        Returns
        -------
        bool
            True if BillModel can be marked as void, else False.
        """
        return all([
            self.is_approved(),
            float(self.amount_paid) == 0.00
        ])

    def can_cancel(self) -> bool:
        """
        Checks if the BillModel can be marked as Canceled status.

        Returns
        -------
        bool
            True if BillModel can be marked as canceled, else False.
        """
        return any([
            self.is_draft(),
            self.is_review()
        ])

    def can_edit_items(self) -> bool:
        """
        Checks if the BillModel item transactions can be edited.

        Returns
        -------
        bool
            True if BillModel items can be edited, else False.
        """
        return self.is_draft()

    def can_migrate(self) -> bool:
        """
        Checks if the BillModel can be migrated.

        Returns
        -------
        bool
            True if BillModel can be migrated, else False.
        """
        can_migrate = super().can_migrate()
        if not can_migrate:
            return False
        return self.is_approved()

    def can_bind_estimate(self, estimate_model, raise_exception: bool = False) -> bool:
        """
        Checks if the BillModel can be bound to a given EstimateModel.

        Parameters
        __________

        estimate_model: EstimateModel
            EstimateModel to check against.

        raise_exception: bool
            If True, raises BillModelValidationError if unable to bind. Else, returns False.

        Returns
        _______

        bool
            True if can bind provided EstimateModel, else False.
        """
        if self.ce_model_id:
            if raise_exception:
                raise BillModelValidationError(f'Bill {self.bill_number} already bound to '
                                               f'Estimate {self.ce_model.estimate_number}')
            return False

        is_approved = estimate_model.is_approved()
        if not is_approved and raise_exception:
            raise BillModelValidationError(f'Cannot bind estimate that is not approved.')
        return all([
            is_approved
        ])

    def can_bind_po(self, po_model, raise_exception: bool = False) -> bool:
        """
        Checks if the BillModel can be bound to a given PurchaseOrderModel.

        Parameters
        __________

        po_model: PurchaseOrderModel
            The PurchaseOrderModel to check against.

        raise_exception: bool
            If True, raises BillModelValidationError if unable to bind, else False.

        Returns
        _______

        bool
            True if can bind provided PurchaseOderModel, else False.
        """
        if not po_model.is_approved():
            if raise_exception:
                raise BillModelValidationError(f'Cannot bind an unapproved PO.')
            return False

        if po_model.date_approved > self.date_draft:
            if raise_exception:
                raise BillModelValidationError(f'Approved PO date cannot be greater than Bill draft date.')
            return False

        return True

    def can_generate_bill_number(self) -> bool:
        """
        Checks if BillModel can generate its Document Number.

        Returns
        _______

        bool
            True if BillModel can generate its bill_number, else False.
        """
        return all([
            not self.bill_number,
            self.is_draft(),
            self.is_configured()
        ])

    # ACTIONS ---

    def can_make_payment(self) -> bool:
        """
        Checks if the BillModel can accept a payment.


        Returns
        _______

        bool
            True if can bind provided PurchaseOderModel, else False.
        """
        return self.is_approved()
<<<<<<< HEAD

    def make_payment(self,
                     payment_amount: Union[Decimal, float, int],
                     payment_date: Optional[Union[datetime, date]] = None,
                     commit: bool = False,
                     raise_exception: bool = True):
        """
        Makes a payment to the BillModel.


        Parameters
        __________

        payment_amount: Decimal ot float
            The payment amount to process.

        payment_date: datetime or date.
            Date or timestamp of the payment being applied.

=======

    def make_payment(self,
                     payment_amount: Union[Decimal, float, int],
                     payment_date: Optional[Union[datetime, date]] = None,
                     commit: bool = False,
                     raise_exception: bool = True):
        """
        Makes a payment to the BillModel.


        Parameters
        __________

        payment_amount: Decimal ot float
            The payment amount to process.

        payment_date: datetime or date.
            Date or timestamp of the payment being applied.

>>>>>>> cda4eb19
        commit: bool
            If True, commits the transaction into the DB. Defaults to False.

        raise_exception: bool
            If True, raises BillModelValidationError if payment exceeds amount due, else False.

        Returns
        _______

        bool
            True if can make payment, else False.
        """

        if isinstance(payment_amount, float):
            payment_amount = Decimal.from_float(payment_amount)
        elif isinstance(payment_amount, int):
            payment_amount = Decimal.from_float(float(payment_amount))
        self.amount_paid += payment_amount

        if self.amount_paid > self.amount_due:
            if raise_exception:
                raise BillModelValidationError(
                    f'Amount paid: {self.amount_paid} exceed amount due: {self.amount_due}.'
                )
            return

        self.get_state(commit=True)
        self.clean()

        if not payment_date:
            payment_date = localtime()

        if commit:
            self.migrate_state(
                user_model=None,
                entity_slug=self.ledger.entity.slug,
                je_timestamp=payment_date,
                raise_exception=True
            )
            self.save(
                update_fields=[
                    'amount_paid',
                    'amount_earned',
                    'amount_unearned',
                    'amount_receivable',
                    'updated'
                ])

    def bind_estimate(self, estimate_model, commit: bool = False, raise_exception: bool = True):
        """
        Binds BillModel to a given EstimateModel. Raises ValueError if EstimateModel cannot be bound.

        Parameters
        __________
        estimate_model: EstimateModel
            EstimateModel to bind.

        raise_exception: bool
            Raises BillModelValidationError if unable to bind EstimateModel.

        commit: bool
            Commits transaction into current BillModel.
        """
        try:
            self.can_bind_estimate(estimate_model, raise_exception=True)
        except ValueError as e:
            if raise_exception:
                raise e
            return
        self.ce_model = estimate_model
        self.clean()
        if commit:
            self.save(update_fields=[
                'ce_model',
                'updated'
            ])

    def mark_as_draft(self, date_draft: Optional[date] = None, commit: bool = False, **kwargs):
        """
        Marks BillModel as Draft.

        Parameters
        __________

        date_draft: date
            Draft date. If None, defaults to localdate().

        commit: bool
            Commits transaction into the Database. Defaults to False.
        """
        if not self.can_draft():
            raise BillModelValidationError(
                f'Bill {self.bill_number} cannot be marked as draft. Must be In Review.'
            )
        self.bill_status = self.BILL_STATUS_DRAFT
        self.date_draft = localdate() if not date_draft else date_draft
        self.clean()
        if commit:
            self.save(
                update_fields=[
                    'bill_status',
                    'date_draft',
                    'updated'
                ]
            )

    def get_mark_as_draft_html_id(self) -> str:
        """
        BillModel Mark as Draft HTML ID Tag.

        Returns
        _______
        str
            HTML ID as a String
        """
        return f'djl-bill-model-{self.uuid}-mark-as-draft'

    def get_mark_as_draft_url(self, entity_slug: Optional[str] = None) -> str:
        """
        BillModel Mark-as-Draft action URL.

        Parameters
        __________
        entity_slug: str
            Entity Slug kwarg. If not provided, will result in addition DB query if select_related('ledger__entity')
            is not cached on QuerySet.

        Returns
        _______
        str
            HTML ID as a String
        """
        if not entity_slug:
            entity_slug = self.ledger.entity.slug
        return reverse('django_ledger:bill-action-mark-as-draft',
                       kwargs={
                           'entity_slug': entity_slug,
                           'bill_pk': self.uuid
                       })

    def get_mark_as_draft_message(self) -> str:
        """
        Internationalized confirmation message with Bill Number.

        Returns
        _______
        str
            Mark-as-Draft BillModel confirmation message as a String.
        """
        return _('Do you want to mark Bill %s as Draft?') % self.bill_number

    # IN REVIEW ACTIONS....
    def mark_as_review(self,
                       commit: bool = False,
                       itemtxs_qs: ItemTransactionModelQuerySet = None,
                       date_in_review: Optional[date] = None,
                       raise_exception: bool = True,
                       **kwargs):
        """
        Marks BillModel as In Review.

        Parameters
        __________

        date_in_review: date
            BillModel in review date. Defaults to localdate() if None.
        itemtxs_qs: ItemTransactionModelQuerySet
            Pre fetched ItemTransactionModelQuerySet to use. Avoids additional DB Query if previously fetched.
        commit: bool
            Commits transaction into the Database. Defaults to False.
        raise_exception: bool
            Raises BillModelValidationError if BillModel cannot be marked as in review. Defaults to True.
        """
        if not self.can_review():
            if raise_exception:
                raise BillModelValidationError(
                    f'Bill {self.bill_number} cannot be marked as in review. Must be Draft and Configured.'
                )

        if not itemtxs_qs:
            itemtxs_qs = self.itemtransactionmodel_set.all()
        else:
            self.validate_itemtxs_qs(queryset=itemtxs_qs)

        if not itemtxs_qs.count():
            raise BillModelValidationError(message=f'Cannot review a {self.__class__.__name__} without items...')
        if not self.amount_due:
            raise BillModelValidationError(
                f'Bill {self.bill_number} cannot be marked as in review. Amount due must be greater than 0.'
            )

        self.bill_status = self.BILL_STATUS_REVIEW
        self.date_in_review = localdate() if not date_in_review else date_in_review
        self.date_in_review = date_in_review
        self.clean()
        if commit:
            self.save(
                update_fields=[
                    'date_in_review',
                    'bill_status',
                    'updated'
                ]
            )

    def get_mark_as_review_html_id(self) -> str:
        """
        BillModel Mark as In Review HTML ID Tag.

        Returns
        _______
        str
            HTML ID as a String.
        """
        return f'djl-bill-model-{self.uuid}-mark-as-review'

    def get_mark_as_review_url(self, entity_slug: Optional[str] = None) -> str:
        """
        BillModel Mark-as-Review action URL.

        Parameters
        __________
        entity_slug: str
            Entity Slug kwarg. If not provided, will result in addition DB query if select_related('ledger__entity')
            is not cached on QuerySet.

        Returns
        _______
        str
            BillModel mark-as-review action URL.
        """
        if not entity_slug:
            entity_slug = self.ledger.entity.slug
        return reverse('django_ledger:bill-action-mark-as-review',
                       kwargs={
                           'entity_slug': entity_slug,
                           'bill_pk': self.uuid
                       })

    def get_mark_as_review_message(self) -> str:
        """
        Internationalized confirmation message with Bill Number.

        Returns
        _______
        str
            Mark-as-Review BillModel confirmation message as a String.
        """
        return _('Do you want to mark Bill %s as In Review?') % self.bill_number

    # APPROVED ACTIONS....
    def mark_as_approved(self,
                         user_model,
                         entity_slug: Optional[str] = None,
                         date_approved: Optional[date] = None,
                         commit: bool = False,
                         force_migrate: bool = False,
                         raise_exception: bool = True,
                         **kwargs):
        """
        Marks BillModel as Approved.

        Parameters
        __________

        entity_slug
            Entity slug associated with the BillModel. Avoids additional DB query if passed.

        user_model
            UserModel associated with request.

        date_approved: date
            BillModel approved date. Defaults to localdate().

        commit: bool
            Commits transaction into the Database. Defaults to False.

        force_migrate: bool
            Forces migration. True if Accounting Method is Accrual.
        """
        if not self.can_approve():
            if raise_exception:
                raise BillModelValidationError(
                    f'Bill {self.bill_number} cannot be marked as in approved.'
                )
            return
        self.bill_status = self.BILL_STATUS_APPROVED
        self.date_approved = localdate() if not date_approved else date_approved
        self.get_state(commit=True)
        self.clean()
        if commit:
            self.save()
            if force_migrate or self.accrue:
                if not entity_slug:
                    entity_slug = self.ledger.entity.slug
                # normally no transactions will be present when marked as approved...
                self.migrate_state(
                    entity_slug=entity_slug,
                    user_model=user_model,
                    je_timestamp=date_approved,
                    force_migrate=self.accrue
                )
            self.ledger.post(commit=commit, raise_exception=raise_exception)

    def get_mark_as_approved_html_id(self) -> str:
        """
        BillModel Mark as Approved HTML ID.

        Returns
        _______
        str
            HTML ID as a String.
        """
        return f'djl-bill-model-{self.uuid}-mark-as-approved'

    def get_mark_as_approved_url(self, entity_slug: Optional[str] = None) -> str:
        """
        BillModel Mark-as-Approved action URL.

        Parameters
        __________
        entity_slug: str
            Entity Slug kwarg. If not provided, will result in addition DB query if select_related('ledger__entity')
            is not cached on QuerySet.

        Returns
        _______
        str
            BillModel mark-as-approved action URL.
        """
        if not entity_slug:
            entity_slug = self.ledger.entity.slug
        return reverse('django_ledger:bill-action-mark-as-approved',
                       kwargs={
                           'entity_slug': entity_slug,
                           'bill_pk': self.uuid
                       })

    def get_mark_as_approved_message(self) -> str:
        """
        Internationalized confirmation message with Bill Number.

        Returns
        _______
        str
            Mark-as-Approved BillModel confirmation message as a String.
        """
        return _('Do you want to mark Bill %s as Approved?') % self.bill_number

    # PAY ACTIONS....
    def mark_as_paid(self,
                     user_model,
                     entity_slug: Optional[str] = None,
                     date_paid: Optional[date] = None,
                     itemtxs_qs: Optional[ItemTransactionModelQuerySet] = None,
                     commit: bool = False,
                     **kwargs):

        """
        Marks BillModel as Paid.

        Parameters
        __________

        entity_slug: str
            Entity slug associated with the BillModel. Avoids additional DB query if passed.

        user_model:
            UserModel associated with request.

        date_paid: date
            BillModel paid date. Defaults to localdate() if None.

        itemtxs_qs: ItemTransactionModelQuerySet
            Pre-fetched ItemTransactionModelQuerySet. Avoids additional DB query. Validated if passed.

        commit: bool
            Commits transaction into the Database. Defaults to False.
        """
        if not self.can_pay():
            raise BillModelValidationError(f'Cannot mark Bill {self.bill_number} as paid...')

        self.progress = Decimal.from_float(1.0)
        self.amount_paid = self.amount_due
        self.date_paid = localdate() if not date_paid else date_paid

        if self.date_paid > localdate():
            raise BillModelValidationError(f'Cannot pay {self.__class__.__name__} in the future.')
        if self.date_paid < self.date_approved:
            raise BillModelValidationError(
                f'Cannot pay {self.__class__.__name__} before approved date {self.date_approved}.')

        self.bill_status = self.BILL_STATUS_PAID
        self.get_state(commit=True)
        self.clean()

        if not itemtxs_qs:
            itemtxs_qs = self.itemtransactionmodel_set.all()
        else:
            self.validate_itemtxs_qs(queryset=itemtxs_qs)

        if commit:
            self.save()
            ItemTransactionModel = lazy_loader.get_item_transaction_model()
            itemtxs_qs.filter(
                po_model_id__isnull=False
            ).update(po_item_status=ItemTransactionModel.STATUS_ORDERED)

            if not entity_slug:
                entity_slug = self.ledger.entity.slug

            self.migrate_state(
                user_model=user_model,
                entity_slug=entity_slug,
                itemtxs_qs=itemtxs_qs,
                je_timestamp=date_paid,
                force_migrate=True
            )
            self.lock_ledger(commit=True)

    def get_mark_as_paid_html_id(self) -> str:
        """
        BillModel Mark as Paid HTML ID Tag.

        Returns
        _______
        str
            HTML ID as a String
        """
        return f'djl-bill-model-{self.uuid}-mark-as-paid'

    def get_mark_as_paid_url(self, entity_slug: Optional[str] = None) -> str:
        """
        BillModel Mark-as-Paid action URL.

        Parameters
        __________
        entity_slug: str
            Entity Slug kwarg. If not provided, will result in addition DB query if select_related('ledger__entity')
            is not cached on QuerySet.

        Returns
        _______
        str
            BillModel mark-as-paid action URL.
        """
        if not entity_slug:
            entity_slug = self.ledger.entity.slug
        return reverse('django_ledger:bill-action-mark-as-paid',
                       kwargs={
                           'entity_slug': entity_slug,
                           'bill_pk': self.uuid
                       })

    def get_mark_as_paid_message(self) -> str:
        """
        Internationalized confirmation message with Bill Number.

        Returns
        _______
        str
            Mark-as-Paid BillModel confirmation message as a String.
        """
        return _('Do you want to mark Bill %s as Paid?') % self.bill_number

    # VOID Actions...
    def mark_as_void(self,
                     user_model,
                     entity_slug: Optional[str] = None,
                     date_void: Optional[date] = None,
                     commit: bool = False,
                     **kwargs):
        """
        Marks BillModel as Void.
        When mark as void, all transactions associated with BillModel are reversed as of the void date.

        Parameters
        __________

        entity_slug: str
            Entity slug associated with the BillModel. Avoids additional DB query if passed.

        user_model
            UserModel associated with request.

        date_void: date
            BillModel void date. Defaults to localdate() if None.

        commit: bool
            Commits transaction into DB. Defaults to False.
        """
        if not self.can_void():
            raise BillModelValidationError(f'Bill {self.bill_number} cannot be voided. Must be approved.')

        self.date_void = date_void if date_void else localdate()
        self.bill_status = self.BILL_STATUS_VOID
        self.void_state(commit=True)
        self.clean()

        if commit:
            if not entity_slug:
                entity_slug = self.ledger.entity.slug

            self.unlock_ledger(commit=False, raise_exception=False)
            self.migrate_state(
                entity_slug=entity_slug,
                user_model=user_model,
                void=True,
                void_date=self.date_void,
                raise_exception=False,
                force_migrate=True)
            self.save()
            self.lock_ledger(commit=False, raise_exception=False)

    def get_mark_as_void_html_id(self) -> str:
        """
        BillModel Mark as Void HTML ID Tag.

        Returns
        _______
        str
            HTML ID as a String.
        """
        return f'djl-bill-model-{self.uuid}-mark-as-void'

    def get_mark_as_void_url(self, entity_slug: Optional[str] = None) -> str:
        """
        BillModel Mark-as-Void action URL.

        Parameters
        __________
        entity_slug: str
            Entity Slug kwarg. If not provided, will result in addition DB query if select_related('ledger__entity')
            is not cached on QuerySet.

        Returns
        _______
            BillModel mark-as-void action URL.
        """
        if not entity_slug:
            entity_slug = self.ledger.entity.slug
        return reverse('django_ledger:bill-action-mark-as-void',
                       kwargs={
                           'entity_slug': entity_slug,
                           'bill_pk': self.uuid
                       })

    def get_mark_as_void_message(self) -> str:
        """
        Internationalized confirmation message with Bill Number.

        Returns
        _______
        str
            Mark-as-Void BillModel confirmation message as a String.
        """
        return _('Do you want to void Bill %s?') % self.bill_number

    # Cancel Actions...
    def mark_as_canceled(self, date_canceled: Optional[date] = None, commit: bool = False, **kwargs):
        """
        Mark BillModel as Canceled.

        Parameters
        __________

        date_canceled: date
            BillModel canceled date. Defaults to localdate() if None.

        commit: bool
            Commits transaction into the Database. Defaults to False.
        """
        if not self.can_cancel():
            raise BillModelValidationError(f'Bill {self.bill_number} cannot be canceled. Must be draft or in review.')

        self.date_canceled = localdate() if not date_canceled else date_canceled
        self.bill_status = self.BILL_STATUS_CANCELED
        self.clean()
        if commit:
            self.save()

    def get_mark_as_canceled_html_id(self) -> str:
        """
        BillModel Mark as Canceled HTML ID Tag.

        Returns
        _______
        str
            HTML ID as a String.
        """
        return f'djl-bill-model-{self.uuid}-mark-as-canceled'

    def get_mark_as_canceled_url(self, entity_slug: Optional[str] = None) -> str:
        """
        BillModel Mark-as-Canceled action URL.

        Parameters
        __________
        entity_slug: str
            Entity Slug kwarg. If not provided, will result in addition DB query if select_related('ledger__entity')
            is not cached on QuerySet.

        Returns
        _______
        str
            BillModel mark-as-canceled action URL.
        """

        if not entity_slug:
            entity_slug = self.ledger.entity.slug

        return reverse('django_ledger:bill-action-mark-as-canceled',
                       kwargs={
                           'entity_slug': entity_slug,
                           'bill_pk': self.uuid
                       })

    def get_mark_as_canceled_message(self) -> str:
        """
        Internationalized confirmation message with Bill Number.

        Returns
        _______
        str
            Mark-as-Canceled BillModel confirmation message as a String.
        """
        return _('Do you want to mark Bill %s as Canceled?') % self.bill_number

    # DELETE ACTIONS...
    def delete(self, force_db_delete: bool = False, using=None, keep_parents=False):
        if not force_db_delete:
            self.mark_as_canceled(commit=True)
            return
        if not self.can_delete():
            raise BillModelValidationError(
                message=_(f'Bill {self.bill_number} cannot be deleted...')
            )
        return super().delete(using=using, keep_parents=keep_parents)

    # def mark_as_delete(self, **kwargs):
    #     """
    #     Deletes BillModel from DB if possible. Raises exception if can_delete() is False.
    #     """
    #     return self.delete()
    #
    # def get_mark_as_delete_html_id(self) -> str:
    #     """
    #     BillModel Mark as Delete HTML ID Tag.
    #
    #     Returns
    #     _______
    #
    #     str
    #         HTML ID as a String.
    #     """
    #     return f'djl-bill-model-{self.uuid}-mark-as-delete'
    #
    # def get_mark_as_delete_url(self, entity_slug: Optional[str] = None) -> str:
    #     """
    #     BillModel Mark-as-Delete action URL.
    #
    #     Parameters
    #     __________
    #     entity_slug: str
    #         Entity Slug kwarg. If not provided, will result in addition DB query if select_related('ledger__entity')
    #         is not cached on QuerySet.
    #
    #     Returns
    #     _______
    #     str
    #         BillModel mark-as-delete action URL.
    #     """
    #     if not entity_slug:
    #         entity_slug = self.ledger.entity.slug
    #     return reverse('django_ledger:bill-action-mark-as-delete',
    #                    kwargs={
    #                        'entity_slug': entity_slug,
    #                        'bill_pk': self.uuid
    #                    })
    #
    # def get_mark_as_delete_message(self) -> str:
    #     """
    #     Internationalized confirmation message with Bill Number.
    #
    #     Returns
    #     _______
    #     str
    #         Mark-as-Delete BillModel confirmation message as a String.
    #     """
    #     return _('Do you want to delete Bill %s?') % self.bill_number

    def get_status_action_date(self) -> date:
        """
        Current status action date.

        Returns
        _______
        date
            A date. i.e. If status is Approved, return date_approved. If Paid, return date_paid.
        """
        return getattr(self, f'date_{self.bill_status}')

    # HTML Tags...
    def get_document_id(self) -> Optional[str]:
        """
        Human-readable document number. Defaults to bill_number.

        Returns
        _______
        str
            Document Number as a String.
        """
        return self.bill_number

    def get_html_id(self) -> str:
        """
        Unique BillNumber HTML ID.

        Returns
        _______
        str
            HTML ID as a String.
        """
        return f'djl-bill-model-{self.uuid}'

    def get_html_amount_due_id(self) -> str:
        """
        Unique amount due HTML ID.

        Returns
        _______
        str
            HTML ID as a String.
        """
        return f'djl-bill-model-{self.uuid}-amount-due'

    def get_html_amount_paid_id(self) -> str:
        """
        Unique amount paid HTML ID

        Returns
        _______
        str
            HTML ID as a String.
        """
        return f'djl-bill-model-{self.uuid}-amount-paid'

    def get_html_form_id(self) -> str:
        """
        Unique BillModel Form HTML ID.

        Returns
        _______
        str
            HTML ID as a String.
        """
        return f'djl-bill-model-{self.uuid}-form'

    def get_terms_start_date(self) -> Optional[date]:
        """
        Date where BillModel term start to apply.

        Returns
        _______
        date
            A date which represents the start of BillModel terms.
        """
        return self.date_approved

    def _get_next_state_model(self, raise_exception: bool = True):
        """
        Fetches the next sequenced state model associated with the BillModel number.

        Parameters
        ----------
        raise_exception: bool
            Raises IntegrityError if unable to secure transaction from DB.

        Returns
        -------
        EntityStateModel
            An instance of EntityStateModel
        """
        EntityStateModel = lazy_loader.get_entity_state_model()
        EntityModel = lazy_loader.get_entity_model()
        entity_model = EntityModel.objects.get(uuid__exact=self.ledger.entity_id)
        fy_key = entity_model.get_fy_for_date(dt=self.date_draft)

        try:
            LOOKUP = {
                'entity_model_id__exact': self.ledger.entity_id,
                'entity_unit_id__exact': None,
                'fiscal_year': fy_key,
                'key__exact': EntityStateModel.KEY_BILL
            }

            state_model_qs = EntityStateModel.objects.filter(**LOOKUP).select_related(
                'entity_model').select_for_update()
            state_model = state_model_qs.get()
            state_model.sequence = F('sequence') + 1
            state_model.save(update_fields=['sequence'])
            state_model.refresh_from_db()
            return state_model
        except ObjectDoesNotExist:
            EntityModel = lazy_loader.get_entity_model()
            entity_model = EntityModel.objects.get(uuid__exact=self.ledger.entity_id)
            fy_key = entity_model.get_fy_for_date(dt=self.date_draft)

            LOOKUP = {
                'entity_model_id': entity_model.uuid,
                'entity_unit_id': None,
                'fiscal_year': fy_key,
                'key': EntityStateModel.KEY_BILL,
                'sequence': 1
            }
            state_model = EntityStateModel.objects.create(**LOOKUP)
            return state_model
        except IntegrityError as e:
            if raise_exception:
                raise e

    def generate_bill_number(self, commit: bool = False) -> str:
        """
        Atomic Transaction. Generates the next BillModel document number available. The operation
        will result in two additional queries if the BillModel & LedgerModel is not cached in
        QuerySet via select_related('ledger').

        Parameters
        __________
        commit: bool
            Commits transaction into BillModel.

        Returns
        _______
        str
            A String, representing the generated BillModel instance Document Number.
        """
        if self.can_generate_bill_number():
            with transaction.atomic(durable=True):

                state_model = None
                while not state_model:
                    state_model = self._get_next_state_model(raise_exception=False)

                seq = str(state_model.sequence).zfill(DJANGO_LEDGER_DOCUMENT_NUMBER_PADDING)
                self.bill_number = f'{DJANGO_LEDGER_BILL_NUMBER_PREFIX}-{state_model.fiscal_year}-{seq}'

                if commit:
                    self.save(update_fields=['bill_number', 'updated'])

        return self.bill_number

    def generate_descriptive_title(self) -> str:
        return f'Bill {self.bill_number} | {self.get_bill_status_display()} {self.get_status_action_date()} | {self.vendor.vendor_name}'

    # --> URLs <---
    def get_absolute_url(self):
        return reverse('django_ledger:bill-detail',
                       kwargs={
                           'entity_slug': self.ledger.entity.slug,
                           'bill_pk': self.uuid
                       })

    def clean(self, commit: bool = True):
        """
        Clean method for BillModel. Results in a DB query if bill number has not been generated and the BillModel is
        eligible to generate a bill_number.

        Parameters
        __________

        commit: bool
            If True, commits into DB the generated BillModel number if generated.
        """

        super(BillModelAbstract, self).clean()
        if self.cash_account.role != ASSET_CA_CASH:
            raise ValidationError(f'Cash account must be of role {ASSET_CA_CASH}.')
        if self.prepaid_account.role != ASSET_CA_PREPAID:
            raise ValidationError(f'Prepaid account must be of role {ASSET_CA_PREPAID}.')
        if self.unearned_account.role != LIABILITY_CL_ACC_PAYABLE:
            raise ValidationError(f'Unearned account must be of role {LIABILITY_CL_ACC_PAYABLE}.')


class BillModel(BillModelAbstract):
    """
    Base BillModel from Abstract.
    """


def billmodel_presave(instance: BillModel, **kwargs):
    if instance.can_generate_bill_number():
        instance.generate_bill_number(commit=False)


pre_save.connect(receiver=billmodel_presave, sender=BillModel)

# def billmodel_predelete(instance: BillModel, **kwargs):
#     ledger_model = instance.ledger
#     ledger_model.unpost(commit=False)
#     ledger_model.remove_wrapped_model_info()
#     ledger_model.itemtransactonmodel_set.all().delete()
#     instance.ledger.delete()
#
#
# pre_delete.connect(receiver=billmodel_predelete, sender=BillModel)<|MERGE_RESOLUTION|>--- conflicted
+++ resolved
@@ -930,7 +930,6 @@
             True if can bind provided PurchaseOderModel, else False.
         """
         return self.is_approved()
-<<<<<<< HEAD
 
     def make_payment(self,
                      payment_amount: Union[Decimal, float, int],
@@ -950,27 +949,6 @@
         payment_date: datetime or date.
             Date or timestamp of the payment being applied.
 
-=======
-
-    def make_payment(self,
-                     payment_amount: Union[Decimal, float, int],
-                     payment_date: Optional[Union[datetime, date]] = None,
-                     commit: bool = False,
-                     raise_exception: bool = True):
-        """
-        Makes a payment to the BillModel.
-
-
-        Parameters
-        __________
-
-        payment_amount: Decimal ot float
-            The payment amount to process.
-
-        payment_date: datetime or date.
-            Date or timestamp of the payment being applied.
-
->>>>>>> cda4eb19
         commit: bool
             If True, commits the transaction into the DB. Defaults to False.
 
