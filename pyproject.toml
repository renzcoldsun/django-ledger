[project]
name = "django-ledger"
<<<<<<< HEAD
version = "0.5.4.2"
=======
version = "0.5.5.0"
>>>>>>> cda4eb19
readme = "README.md"
requires-python = ">=3.7"
description = "Bookkeeping & Financial analysis backend for Django. Balance Sheet, Income Statements, Chart of Accounts, Entities"
keywords = ["django", "finance", "bookkeeping", "accounting", "balance sheet", "income statement", "general ledger", "money", "engine"]
authors = [
    { name = "Miguel Sanda", email = "msanda@arrobalytics.com" }
]
maintainers = [
    { name = "Miguel Sanda", email = "msanda@arrobalytics.com" }
]
dependencies = [
    "asgiref>=3.5.2; python_version >= '3.7'",
    "django>=2.2",
    "django-treebeard>=4.5.1",
    "faker>=15.3.3",
    "markdown>=3.4.1",
    "ofxtools>=0.9.5",
    "pillow>=9.3.0",
    "python-dateutil>=2.8.2; python_version >= '2.7' and python_version not in '3.0, 3.1, 3.2, 3.3'",
    "six>=1.16.0; python_version >= '2.7' and python_version not in '3.0, 3.1, 3.2, 3.3'",
    "sqlparse>=0.4.3; python_version >= '3.5'",
    "text-unidecode>=1.3",
    "tzdata>=2022.2; sys_platform == 'win32'",
]
classifiers = [
    "Programming Language :: Python :: 3",
    "Programming Language :: Python :: Implementation :: CPython",
    "Topic :: Office/Business :: Financial :: Accounting",
    "Framework :: Django :: 4.0",
    "Intended Audience :: Financial and Insurance Industry",
    "Intended Audience :: End Users/Desktop",
    "License :: OSI Approved :: GNU General Public License v3 or later (GPLv3+)",
]

[project.urls]
"Homepage" = "https://www.djangoledger.com"
"Bug Tracker" = "https://github.com/arrobalytics/django-ledger/issues"
"Documentation" = "https://django-ledger.readthedocs.io/en/latest/"
"Source Code" = "https://github.com/arrobalytics/django-ledger"

[project.license]
text = "GPLv3 License"

[project.optional-dependencies]
dev = ["sphinx~=4.5.0", "behave~=1.2.6", "pipenv-setup", "pylint", "furo"]<|MERGE_RESOLUTION|>--- conflicted
+++ resolved
@@ -1,10 +1,6 @@
 [project]
 name = "django-ledger"
-<<<<<<< HEAD
-version = "0.5.4.2"
-=======
 version = "0.5.5.0"
->>>>>>> cda4eb19
 readme = "README.md"
 requires-python = ">=3.7"
 description = "Bookkeeping & Financial analysis backend for Django. Balance Sheet, Income Statements, Chart of Accounts, Entities"
