![django ledger logo](https://us-east-1.linodeobjects.com/django-ledger/logo/django-ledger-logo@2x.png)

### A Bookkeeping & Financial Analysis Engine for the Django Framework.

Django Ledger supports:

- Chart of Accounts.
- Financial Statements (Income Statement & Balance Sheets).
- Automatic financial ratio & insight calculations.
- Multi tenancy.
- Hierarchical entity management. 
- Self-contained Ledgers, Journal Entries & Transactions.
- Financial Activities Support (operational/financial/investing).
- Basic OFX & QFX file import.
- Bills & Invoices with optional progressible functionality.
- Basic navigational templates.
- Entity administration & entity manager support.
- Bank Accounts.

__WARNING__: Currently this project is under active development and is not recommended for production
environments. Breaking changes may occur in future releases.
The author is actively working to provide a stable release as soon as possible and to incorporate
the following functionality:

## High Level Road Map
- Cash flow statement.
- Inventory Management.
- Tax line mapping.
- Package documentation.
<<<<<<< HEAD
- Unit Tests & Behavioral Driven Tests.
=======
- Collaborators & Permissions.
- Extensible API & Object Oriented Accounting.
>>>>>>> 310ae192
- And a lot more stuff...

# Want to contribute?
__This project is actively looking for contributors. Any financial and/or
accounting experience is a big plus.__
If you have prior accounting experience and want to contribute, 
don't hesitate to contact me.

## Quick Start
Django Ledger comes with a default CoA ready to use or you could use your own.
Make sure to select the appropriate option when creating new entities.
    
* Install Django Ledger

```shell script
pip install git+https://github.com/arrobalytics/django-ledger.git
```
    
    
* Add django_ledger to INSTALLED_APPS


```python
INSTALLED_APPS = [
    ...,
    'django_ledger',
    ...,
]
```


* Add URLs to your project:

```python
urlpatterns = [
    ...,
    path('ledger/', include('django_ledger.urls', namespace='django_ledger')),
    ...,
]
```


# Screenshoots

![django ledger entity dashboard](https://us-east-1.linodeobjects.com/django-ledger/public/img/django_ledger_entity_dashboard.png)
![django ledger balance sheet](https://us-east-1.linodeobjects.com/django-ledger/public/img/django_ledger_income_statement.png)
![django ledger income statement](https://us-east-1.linodeobjects.com/django-ledger/public/img/django_ledger_balance_sheet.png)
![django ledger bill](https://us-east-1.linodeobjects.com/django-ledger/public/img/django_ledger_bill.png)
![django ledger invoice](https://us-east-1.linodeobjects.com/django-ledger/public/img/django_ledger_invoice.png)<|MERGE_RESOLUTION|>--- conflicted
+++ resolved
@@ -27,12 +27,9 @@
 - Inventory Management.
 - Tax line mapping.
 - Package documentation.
-<<<<<<< HEAD
-- Unit Tests & Behavioral Driven Tests.
-=======
 - Collaborators & Permissions.
 - Extensible API & Object Oriented Accounting.
->>>>>>> 310ae192
+- Unit Tests & Behavioral Driven Tests.
 - And a lot more stuff...
 
 # Want to contribute?
