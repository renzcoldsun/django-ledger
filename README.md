![django ledger logo](https://us-east-1.linodeobjects.com/django-ledger/logo/django-ledger-logo@2x.png)

### An Accounting, Bookkeeping & Financial Analysis Engine for the Django Framework.

__Django Ledger__ is a double entry accounting system based on
the [Django Web Framework](https://www.djangoproject.com),
which aims to power financially driven applications by removing the complexity of the accounting domain into a simple,
high-level API. _Prior experience with Django is required to more effectively use this software_.

__Django Ledger__ was created and is currently maintained and developed by lead developer Miguel Sanda.
If you want to contribute please consider joining our new discord channel here.

### Join our Discord Channel [Here](https://discord.gg/c7PZcbYgrc)

The software is still in early stages of development. For more information, please check the
[Roadmap](https://github.com/arrobalytics/django-ledger/blob/develop/ROADMAP.md).

### How long until all features are implemented?

Finance and Accounting is a complicated subject. Django Ledger is different from other Django projects
as it aims to provide a developer-friendly accounting engine while providing a reliable and extensible API to
power financially driven applications. This project in particular, not only requires Python AND Django programming
experience, but also finance and accounting experience. So, that's the long way of saying, we need your help!
Join our Discord Channel [here](https://discord.gg/c7PZcbYgrc) to learn more.

__This project can greatly benefit from contributions towards Documentation and Unit Tests.__
__This is the best way to get started twith this project if you are not familiar with the models.__

### Documentation

Access the latest documentation and QuickStart guide [here](https://django-ledger.readthedocs.io/en/latest/).
Also, you may download the QuickStart Jupyter Notebook
[here](https://github.com/arrobalytics/django-ledger/blob/develop/notebooks/QuickStart%20Notebook.ipynb).

Django Ledger supports:

- Double entry accounting.
- Hierarchical Chart of Accounts.
- Financial Statements (Income Statement, Balance Sheet & Cash Flow Statement).
- Purchase Orders, Sales Orders (Estimates), Bills and Invoices.
- Automatic financial ratio & insight calculations.
- High Level Entity API.
- Multi tenancy (multiple companies/users/clients).
- Self-contained Ledgers, Journal Entries & Transactions.
- Basic OFX & QFX file import.
- Bills & Invoices with optional cash/accrual functionality.
- Basic navigational templates.
- Entity administration & entity manager support.
- Items, lists & inventory management.
- Unit of Measures.
- Bank Accounts.

# Roadmap to Version 1.0.

### ~~Version 0.4~~ *completed*

* __0.4.0__: Items, resources and & lists for bills & invoices itemization:
* __0.4.0__: Enhance and optimize Django Ledger the random data generation functionality to properly populate relevant
  random data for testing.
* __0.4.1__: Entity internal organizations, department, branches, etc.
* __0.4.2__: Custom Accounting Periods.
* __0.4.3__: Purchase Order Model implementation.
* Bugfixes & UI/UX Enhancements.

### Version 0.5

More details available in the [Django Ledger v0.5 Page](https://www.arrobalytics.com/blog/2021/12/07/django-ledger-v05/)
.

* __0.5__: Testing framework implementation that will include:
    * Unit tests using the [Built-in Django](https://docs.djangoproject.com/en/3.1/topics/testing/) unit test modules.
    * Behavioral Driven Testing using [behave](https://behave.readthedocs.io/en/latest/) library.
    * __Need help!!!! If you want to contribute PLEASE ADD UNIT TESTS!!!__
    * Start creating basic package documentation via [Sphinx](https://www.sphinx-doc.org/en/master/)
        * Document code and functions within code base.
        * Generate HTML documentation.
    * Work with Accountants, Subject Experts and Developers to define an initial list of Unit Tests to validate output _
      _(
      help needed!)__.
    * Update package and code documentation.
    * Bugfixes & UI/UX Enhancements.
* ~~__0.5.0__~~: Inventory tracking.
    * Average Cost.
* ~~__0.5.1__~~: Customer estimates & contract tracking.
    * Link Estimate/PO/Bill/Invoice workflow.
    * Journal Entry activity determination & validation (for cash flow).
* ~~__0.5.2__~~: Cash flow statement.
    * Human Readable Journal Entry document numbers.
    * Hierarchical Account Model Management.
    * Generate all Django Ledger Model documentation.
* ~~__0.5.3__~~: High Level EntityModel API.
* ~~__0.5.4__~~: Balance Sheet Statement, Income Statement & Cash Flow Statement API & PDF report export.
<<<<<<< HEAD
* __0.5.5__: Closing entries and snapshots.
=======
* __0.5.5__: Closing Entries.
  * 0.5.5.1: Closing Entries will be used if requested date is present. Documentation Update.
>>>>>>> cda4eb19
* __0.5.6__: Chart of Accounts Import.
* __0.5.7__: Trial Balance Import.
* __0.5.8__: GraphQL API.

### Version 0.6


* Credit Line Models.
* Time tracking.
* Transaction tagging.
* Update package and code documentation.
* Bugfixes & UI/UX Enhancements.

### Version 0.7

* Currency Models implementation as a way to define EntityModel default currency.
* Produce financial statements in different currencies.
* Update package and code documentation.
* Bugfixes & UI/UX Enhancements.

### Version 0.8

* User roles and permissions on views to support read/write permissions for assigned managers to entities.
* User preferences and settings & account creation views.
* Update package and code documentation.

### Version 0.9

* Enable Hierarchical Entity Structures.
* Consolidated financial statements.
* InterCompany transactions.
* Update package and code documentation.

### Version 1.0

* Complete Internationalization of all user-related fields.

*** Roadmap subject to change based on user feedback and backlog priorities.

# Want to contribute?

__This project is actively looking for contributors. Any financial and/or accounting experience is a big plus.__
If you have prior accounting experience and want to contribute, don't hesitate to contact me.
See __[contribution guidelines](https://github.com/arrobalytics/django-ledger/blob/develop/Contribute.md)__.

# Contrib Packages

* GraphQL API - See
  details [here.](https://github.com/arrobalytics/django-ledger/tree/develop/django_ledger/contrib/django_ledger_graphql)

# Installation

Django Ledger is a [Django](https://www.djangoproject.com/) application. If you haven't, you need a working knowledge of
Django and a working Django
Project before you can use Django Ledger. A good place to start
is [here](https://docs.djangoproject.com/en/4.2/intro/tutorial01/#creating-a-project).
Make sure you refer to the django version you are using. A quick way to start a new django project is to run the
following command:

* Install Django:

```shell
pip install django
```

* Install Python Pipenv:

```shell script
pip install pipenv
```

* Go to your desired development folder and create a new django project:

```shell
django-admin startproject django_ledger_project && cd django_ledger_project
```

* Install Django on you virtual environment.

```shell
pipenv install django
```

* Install Django Ledger

```shell script
pipenv install django-ledger[graphql,pdf]
```

* Activate your new virtual environment:

```shell
pipenv shell
```

* Add django_ledger to INSTALLED_APPS in you new Django Project.

```python
INSTALLED_APPS = [
    ...,
    'django_ledger',
    ...,
]
```

* Perform database migrations:

```shell
python manage.py migrate
```

* Add Django SuperUser and follow the prompts.

```shell
python manage.py createsuperuser
```

* Add URLs to your project's __urls.py__:

```python
from django.urls import include, path

urlpatterns = [
    ...,
    path('ledger/', include('django_ledger.urls', namespace='django_ledger')),
    ...,
]
```

* Run your project:

```shell
python manage.py runserver
```

* Navigate to Django Ledger root view assigned in your project urlpatterns setting (typically http://127.0.0.1:8000/ledger
if you followed this installation guide).
* Use your superuser credentials to login.

# How To Set Up Django Ledger for Development

Django Ledger comes with a basic development environment already configured under __dev_env/__ folder not to be used
for production environments. If you want to contribute to the project perform the following steps:

1. Navigate to your projects directory.
2. Clone the repo from github and CD into project.

```shell
git clone https://github.com/arrobalytics/django-ledger.git && cd django-ledger
```

3. Install PipEnv, if not already installed:

```shell
pip install -U pipenv
```

4. Create virtual environment.

```shell
pipenv install
```

If using a specific version of Python you may specify the path.

```shell
pipenv install --python PATH_TO_INTERPRETER
```

5. Activate environment.

```shell
pipenv shell
```

6. Apply migrations.

```shell
python manage.py migrate
```

7. Create a Development Django user.

```shell
python manage.py createsuperuser
```

8. Run development server.

```shell
python manage.py runserver
```

# Run Test Suite

After setting up your development environment you may run tests.

```shell
python manage.py test django_ledger
```

# Screenshots

![django ledger entity dashboard](https://us-east-1.linodeobjects.com/django-ledger/public/img/django_ledger_entity_dashboard.png)
![django ledger balance sheet](https://us-east-1.linodeobjects.com/django-ledger/public/img/django_ledger_income_statement.png)
![django ledger income statement](https://us-east-1.linodeobjects.com/django-ledger/public/img/django_ledger_balance_sheet.png)
![django ledger bill](https://us-east-1.linodeobjects.com/django-ledger/public/img/django_ledger_bill.png)
![django ledger invoice](https://us-east-1.linodeobjects.com/django-ledger/public/img/django_ledger_invoice.png)

# Financial Statements Screenshots

![balance_sheet_report](https://django-ledger.us-east-1.linodeobjects.com/public/img/BalanceSheetStatement.png)
![income_statement_report](https://django-ledger.us-east-1.linodeobjects.com/public/img/IncomeStatement.png)
![cash_flow_statement_report](https://django-ledger.us-east-1.linodeobjects.com/public/img/CashFlowStatement.png)<|MERGE_RESOLUTION|>--- conflicted
+++ resolved
@@ -90,12 +90,8 @@
     * Generate all Django Ledger Model documentation.
 * ~~__0.5.3__~~: High Level EntityModel API.
 * ~~__0.5.4__~~: Balance Sheet Statement, Income Statement & Cash Flow Statement API & PDF report export.
-<<<<<<< HEAD
-* __0.5.5__: Closing entries and snapshots.
-=======
 * __0.5.5__: Closing Entries.
   * 0.5.5.1: Closing Entries will be used if requested date is present. Documentation Update.
->>>>>>> cda4eb19
 * __0.5.6__: Chart of Accounts Import.
 * __0.5.7__: Trial Balance Import.
 * __0.5.8__: GraphQL API.
